
.navbar {
  position: relative;
<<<<<<< HEAD
  padding-left: $side-menu-width;
=======
  margin-left: 40px;
  // box-shadow: $navbarShadow;
>>>>>>> 795d9c03
  z-index: $zindex-navbar-fixed;
  height: $navbarHeight;
  padding-right: $spacer;
  display: flex;
  flex-grow: 1;
  border-bottom: 1px solid transparent;
  transition: all 350ms ease-in-out;
}

@mixin navbar-alt-look() {
  background: $page-header-bg;
  box-shadow: $search-shadow;
  border-bottom: $navbarBorder;
}


.dashboard-page--settings-open {
  .navbar {
    @include navbar-alt-look();
  }

  .navbar-buttons--actions,
  .navbar-page-btn .fa-caret-down,
  .gf-timepicker-nav {
    display: none;
  }

  .navbar-buttons--close {
    display: flex;
  }
}

.panel-in-fullscreen {
 .navbar {
    @include navbar-alt-look();
  }

  .navbar-buttons--actions {
    display: none;
  }

  .navbar-buttons--close {
    display: flex;
  }
}

.navbar-page-btn {
  text-overflow: ellipsis;
  overflow: hidden;
  white-space: nowrap;
  display: block;
  margin: 0;
  color: darken($link-color, 5%);
  font-size: $font-size-lg;
  padding-left: 1rem;
  min-height: $navbarHeight;
  line-height: $navbarHeight;

  .fa-caret-down {
    font-size: 60%;
    padding-left: 0.2rem;
  }

  &--search {
    padding: 1rem 1.5rem 0.75rem 1.5rem;
  }

  .gicon {
    position: relative;
    top: -1px;
    font-size: 19px;
    line-height: 8px;
    opacity: 0.75;
    margin-right: 8px;
    // icon hidden on smaller screens
    display: none;
  }
}

.navbar-buttons {
  height: $navbarHeight;
  display: flex;
  align-items: center;
  justify-content: flex-end;
  margin-right: $spacer;

  &--close {
    display: none;
  }
}

.navbar__spacer {
  flex-grow: 1;
}

.navbar-button {
  @include buttonBackground($btn-inverse-bg, $btn-inverse-bg-hl, $btn-inverse-text-color, $btn-inverse-text-shadow);

  display: inline-block;
  font-weight: $btn-font-weight;
  padding: 6px 11px;
  line-height: 16px;
  color: $text-muted;
  border: 1px solid $navbar-button-border;
  margin-right: 3px;
  white-space: nowrap;

  .gicon {
    font-size: 16px;
  }

  .fa {
    font-size: 16px;
  }

  &--add-panel {
    padding: 3px 10px;

    .gicon {
      font-size: 22px;
    }
  }

  &--tight {
    padding: 7px 4px;

    .fa {
      font-size: 14px;
      position: relative;
      top: 2px;
    }
  }
<<<<<<< HEAD

  &--primary {
    @include buttonBackground($btn-secondary-bg, $btn-secondary-bg-hl);
  }
}
=======
}

@include media-breakpoint-up(sm) {
  .navbar {
    margin-left: 50px;
  }

  .sidemenu-open {
    .navbar {
      margin-left: 15px;
    }
  }

  .navbar-page-btn {
    .gicon {
      display: inline-block;
    }
  }
}
>>>>>>> 795d9c03
<|MERGE_RESOLUTION|>--- conflicted
+++ resolved
@@ -1,12 +1,7 @@
 
 .navbar {
   position: relative;
-<<<<<<< HEAD
-  padding-left: $side-menu-width;
-=======
   margin-left: 40px;
-  // box-shadow: $navbarShadow;
->>>>>>> 795d9c03
   z-index: $zindex-navbar-fixed;
   height: $navbarHeight;
   padding-right: $spacer;
@@ -139,13 +134,10 @@
       top: 2px;
     }
   }
-<<<<<<< HEAD
 
   &--primary {
     @include buttonBackground($btn-secondary-bg, $btn-secondary-bg-hl);
   }
-}
-=======
 }
 
 @include media-breakpoint-up(sm) {
@@ -165,4 +157,3 @@
     }
   }
 }
->>>>>>> 795d9c03
